# KuCoin Futures Pre‑Pump Scanner

A production‑oriented Node.js scanner that hunts for **coins about to pump** on **KuCoin Futures** by combining strict **gating** filters with several **early confluence** signals that often precede “whale attack” markups. Everything is aligned to a **5:00 PM local → 5:00 PM next day** analysis window to match the common UTC 00:00 daily close.

---

## TL;DR

- **Gating (must-pass):** pass if either condition below is true (set `REQUIRE_BOTH_GATES=true` to demand both)
  1) Today’s aligned **1D volume** ≥ `VOLUME_SPIKE_RATIO` × **historical daily max**
  2) At least one **15m intrabar jump** > `PRICE_JUMP_RATIO` (High–Low vs Low)

- **Confluence (non-gating, score-based):**
  Turnover spike, OBV impulse, Squeeze→Breakout, 1m whale sweeps, funding rate bias

<<<<<<< HEAD
- **Output:** one consolidated email with **winners** (must-pass) plus a table of **near‑misses** with high **score** (>= `SCORE_ALERT_MIN`). High‑scoring symbols (`score ≥ ALT_SCORE_PASS_MIN`, default 4.0) are also treated as winners.
=======
- **Output:** one consolidated email (and optional webhook) with **winners** (must-pass) plus a table of **near‑misses** with high **score** (>= `SCORE_ALERT_MIN`). High‑scoring symbols (`score ≥ ALT_SCORE_PASS_MIN`, default 4.0) are also treated as winners.
>>>>>>> eacf7b88

---

## Contents

- [Architecture](#architecture)
- [Data & Time Windows](#data--time-windows)
- [Signals & Math](#signals--math)
- [Execution Flow](#execution-flow)
- [Configuration (.env)](#configuration-env)
- [Install & Run](#install--run)
- [Tuning Guide](#tuning-guide)
- [Troubleshooting](#troubleshooting)
- [Security Notes](#security-notes)
- [Appendix: Functions Reference](#appendix-functions-reference)

---

## Architecture

**Files**

KucoinCoinFinderUltra.js   # Main executable
.env                        # Environment variables (thresholds, email, schedule)
```

**High level**
1. **load config → fetch active futures → batch-evaluate symbols (p-limit)**
2. For each symbol: **align window → fetch klines → compute signals → gate + score**
3. Create report with **winners** and **near-misses**; send **one email**
4. Print **run summary**; optionally scheduled (CRON) at **5:00 PM local**

**Resilience**
- Centralized **Axios client** with request/response tracing
- **429 backoff**: on first rate-limit, **global pause = 31s**; retry once
- Batch scanning with **BATCH_SIZE**, **CONCURRENCY**, and sleep between batches
- Defensive math (NaN/Inf guards), structured logs, and optional JSON dumps

---

## Data & Time Windows

### Time alignment (5 PM local)
We analyze from **yesterday 17:00** (local timezone) to **today 17:00**.

- This window is converted to UTC for API calls.
- 1D volume comparison is computed using the same 5pm‑aligned window historically.

**Helper:** `getDailyWindow5pmLocal()`

### KuCoin kline tuple
All klines returned by `/kline/query` are parsed as:
```
[0]=time(ms), [1]=open, [2]=close, [3]=high, [4]=low, [5]=volume, [6]=turnover
```

**Granularity mapping**
- 1 minute → `granularity=1`
- 15 minutes → `granularity=15`
- 1 day → `granularity=1440`

---

## Signals & Math

### 1) Gating (must-pass)

#### A. 1D Volume Spike — `signalVolumeSpike(symbol)`
- Fetch ~800 aligned days of 1D volumes.
- Let:
  - \( V_t \) = today’s aligned daily volume
  - \( V_{\max} \) = maximum historical aligned daily volume
- Ratio:
  \[
    R_v = \frac{V_t}{V_{\max}}
  \]
- Pass if \( R_v \ge \texttt{VOLUME\_SPIKE\_RATIO} \).

#### B. 15m Intrabar Jump — `findIntraCandleJumps(klines15m)`
- For each 15m candle
  \[
    R_c = \frac{\text{High} - \text{Low}}{\text{Low}}
  \]
- Pass if any \( R_c > \texttt{PRICE\_JUMP\_RATIO} \).

> By default the **must-pass** condition succeeds if **either** A or B is true. Set `REQUIRE_BOTH_GATES=true` to force both.

---

### 2) Confluence (non-gating, contributes to score)

#### C. Turnover Spike — `signalTurnoverSpike(klines15m)`
**Turnover** is the quote notional traded per candle (`kline[6]`).
- Z‑score on recent turnover:
  \[
    Z_{\text{to}} = \frac{T_{\text{last}} - \mu_T}{\sigma_T}
  \]
  (lookback = min(64, series length))
- Turnover‑to‑Volume ratio expansion:
  \[
    \text{ratio} = \frac{(T/V)_{\text{last}}}{\operatorname*{median}\limits_{\text{lookback}} (T/V)}
  \]
- Pass if \( Z_{\text{to}} \ge \texttt{TURNOVER\_Z\_MIN} \) **and** `ratio` ≥ `TURNOVER_V_RATIO_MIN`.

**Why it matters:** Whales can push **notional** harder than prints count; a sharp rise in **T/V** often accompanies aggressive market buys.

#### D. OBV Impulse — `signalOBVImpulse(klines15m)`
- OBV definition:
  \[
    OBV_i = OBV_{i-1} +
      \begin{cases}
        V_i & \text{if } \text{Close}_i > \text{Close}_{i-1} \\
        -V_i & \text{if } \text{Close}_i < \text{Close}_{i-1} \\
        0 & \text{otherwise}
      \end{cases}
  \]
- Z‑score on OBV:
  \[
    Z_{\text{obv}} = \frac{OBV_{\text{last}} - \mu_{OBV}}{\sigma_{OBV}}
  \]
- Pass if \( Z_{\text{obv}} \ge \texttt{OBV\_Z\_MIN} \).

**Why it matters:** Sustained **accumulation** pressure often registers on OBV even before price markup accelerates.

#### E. Squeeze → Breakout — `signalSqueezeBreakout(klines15m)`
- **Bollinger Bands (BB)** on close (period = `SQZ_BB_PERIOD`): mean ± 2σ
- **Keltner Channels (KC)** use mean ± ATR × `SQZ_KC_MULT` (ATR approximated as **median(TR)** over `SQZ_KC_PERIOD`)
- **Squeeze** when **BB** lies **inside KC**
- **Bull breakout** if:
  - `close > BB.upper`
  - **volume Z‑score** ≥ `SQZ_VOL_Z_MIN`
  - **close near high** ≥ `1 - SQZ_CLOSE_NEAR_HIGH_PCT`

**Why it matters:** Coiling ranges precede expansions; volume + close near high support break direction.

<<<<<<< HEAD
#### F. Funding Rate Bias — `signalFundingRateBias(rate)`
- Uses `fundingFeeRate` from the active contract snapshot (no extra request).
=======
#### F. Funding Rate Bias — `signalFundingRateBias(symbol)`
- Fetch latest funding rate via `/funding-rate?symbol=...`.
>>>>>>> eacf7b88
- Pass if absolute funding rate ≥ `FUNDING_RATE_THRESHOLD`.

**Why it matters:** Elevated funding often precedes aggressive long pressure and can hint at imminent markup.

#### G. 1m Whale Sweeps — `signalOneMinuteWhaleSweeps(symbol)`
- Fetch last `M1_LOOKBACK_MIN` **1m** candles within the aligned day.
- Mark an **extreme minute** if:
  - volume Z‑score ≥ `M1_VOL_Z_MIN`
  - close near high ≥ `1 - M1_CLOSE_NEAR_HIGH_PCT`
- Pass if count of extreme minutes ≥ `M1_MIN_SWEEPS`.

**Why it matters:** Short, forceful bursts often show up on the 1‑minute tape before 15m signals register.

---

### 3) Score

Let the indicator weights be:
```
W_VOL_SPIKE, W_15M_JUMP, W_TURNOVER, W_OBV, W_SQUEEZE, W_M1_WHALE, W_FUNDING_RATE
```

\[
\text{Score} = \sum_{\text{signal passes}} W_{\text{signal}}
\]

- **Winners:** `mustPass === true`
- **Near‑misses (high confluence):** `score ≥ SCORE_ALERT_MIN` (listed in a second email table)
- **Alt pass:** if `ALT_SCORE_PASS_MIN` is set, any symbol with `score ≥ ALT_SCORE_PASS_MIN` is also considered a winner.

---

### Shared Math Helpers

- **Z‑score** \( Z = (x - \mu) / \sigma \) with windowed mean/std
- **Median** for robust baselines
- **TR (true range surrogate):** `high - low`
- **VWAP** (cumulative typical‑price weighted by volume):
  \[
    VWAP_i = \frac{\sum_{j=1}^i P^{\text{typical}}_j \cdot V_j}{\sum_{j=1}^i V_j},
    \quad P^{\text{typical}} = \frac{H+L+C}{3}
  \]
- **Close‑near‑high** fraction:
  \[
    \frac{C - L}{H - L} \in [0,1]
  \]

All helpers are implemented defensively against 0/NaN/Inf.

---

## Execution Flow

1. **`runSmartScan()`**
   - Sets up metrics
   - Loads `p-limit` and symbol list
   - Iterates in batches with per‑batch sleep
2. **`evaluateSymbol(symbol)`**
   - Daily pump gate (`passesDailyPumpFilter`)
   - Fetch **15m**, compute **must‑pass** + **confluences** + **score**
   - Return record with `mustPass`, `score`, and `details`
3. **Aggregate**
   - Winners = `mustPass === true`
   - Near‑misses = `!mustPass && score ≥ SCORE_ALERT_MIN`
4. **Email**
   - Two HTML tables: **Winners** and **Near‑misses**
5. **Summary**
   - Requests, 429s, retries, emails, counts

**Scheduling:** runs once at startup and (optionally) **daily at 17:00 local** via CRON.

---

## Configuration (.env)

**Core / Gating**
```
ENABLE_DAILY_PUMP_FILTER=true
DAILY_PUMP_SKIP_RATIO=0.20        # skip coins that already pumped >20% O→C
ENABLE_VOLUME_SPIKE=true
VOLUME_SPIKE_RATIO=1.10
PRICE_JUMP_RATIO=0.10             # 10% intrabar jump on 15m
GRANULARITY_MIN=15
REQUIRE_BOTH_GATES=false          # true → demand both volume spike and price jump
```

**Confluence (non-gating)**
```
ENABLE_TURNOVER_SPIKE=true
TURNOVER_Z_MIN=1.80
TURNOVER_V_RATIO_MIN=1.25

ENABLE_OBV_IMPULSE=true
OBV_Z_MIN=1.60

ENABLE_SQUEEZE_BREAKOUT=true
SQZ_BB_PERIOD=20
SQZ_KC_PERIOD=20
SQZ_KC_MULT=1.5
SQZ_VOL_Z_MIN=1.00
SQZ_CLOSE_NEAR_HIGH_PCT=0.30

ENABLE_1M_WHALE_SWEEPS=true
M1_LOOKBACK_MIN=60
M1_VOL_Z_MIN=2.00
M1_CLOSE_NEAR_HIGH_PCT=0.25
M1_MIN_SWEEPS=1

ENABLE_FUNDING_RATE_BIAS=true
FUNDING_RATE_THRESHOLD=0.0005
```

**Scoring**
```
W_VOL_SPIKE=2.0
W_15M_JUMP=1.5
W_TURNOVER=1.2
W_OBV=1.0
W_SQUEEZE=1.0
W_M1_WHALE=1.3
W_FUNDING_RATE=0.8
SCORE_ALERT_MIN=2.6
ALT_SCORE_PASS_MIN=4.0      # score ≥ this also counts as winner (raise to disable)
```

**Batch / Network**
```
BATCH_SIZE=22
CONCURRENCY=2
SLEEP_BETWEEN_BATCHES_MS=10000
REQUEST_TIMEOUT_MS=20000
KUCOIN_BASE_URL=https://api-futures.kucoin.com/api/v1   # optional override
```

**Email**
```
EMAIL_ENABLED=true
EMAIL_FROM=you@gmail.com
EMAIL_PASS=your_gmail_app_password
EMAIL_TO=alerts@yourdomain.com
EMAIL_DRY_RUN=false   # true → print email to console only
WEBHOOK_URL=          # optional webhook for alerts
```

`WEBHOOK_URL` posts alert payloads to a custom endpoint alongside email.

**Debug**
```
LOG_LEVEL=trace         # silent|warn|info|debug|trace
TRACE_HTTP=true
LOG_PER_CANDLE=false
DUMP_JSON=false
DUMP_LIMIT=3
SANITY_SAMPLE=false     # true → limit to first 50 symbols
```

**Schedule / Timezone**
```
SCHEDULE_ENABLED=true
DAILY_SCAN_CRON=0 17 * * *
TZ=America/Vancouver
```

> **Tip:** Keep credentials out of version control; use `.gitignore` for `.env`.

---

## Install & Run

**Prereqs**
- Node.js ≥ 18 (works great on 20+)
- Gmail App Password if using Gmail SMTP

**Install deps**
```bash
npm i axios dayjs nodemailer node-cron p-limit dotenv
```

**Run once**
```bash
node KucoinCoinFinderUltra.js   # main entry
# legacy: node KucoinCoinFinderMaster.js
```

The Ultra script supersedes the legacy Master entry point but both are retained for reference.

**Scheduled run**
- Enabled by default: `SCHEDULE_ENABLED=true`, at 5 PM local (`DAILY_SCAN_CRON=0 17 * * *`)
- The script runs **immediately once** and then on schedule

---

## Tuning Guide

- **Too few winners?** Lower `VOLUME_SPIKE_RATIO` (e.g., 1.05) and/or `PRICE_JUMP_RATIO` (e.g., 0.08).  
- **Too many near‑misses?** Increase `SCORE_ALERT_MIN` (e.g., 3.0) or reduce some weights.  
- **Earlier alerts:** Emphasize turnover / OBV / 1m sweeps by raising their weights.  
- **Noisy symbols:** Enable `ENABLE_DAILY_PUMP_FILTER` and maybe set `DAILY_PUMP_SKIP_RATIO=0.15`.  
- **Rate limits:** Reduce `CONCURRENCY`, `BATCH_SIZE`, or increase `SLEEP_BETWEEN_BATCHES_MS`.  
- **Verbose diagnostics:** `LOG_LEVEL=trace`, `TRACE_HTTP=true`, `DUMP_JSON=true`.

---

## Troubleshooting

- **429 errors**  
  The scanner globally **pauses 31s** on first 429 and retries once. If persistent, slow down batches/concurrency.

- **Email not delivered**  
  - Use a **Gmail App Password** (not your normal password).  
  - Verify `EMAIL_ENABLED=true`, valid `EMAIL_FROM`/`EMAIL_TO`.  
  - Try `EMAIL_DRY_RUN=true` to preview the HTML in console.

- **Empty 15m/1m data**  
  Newly listed or paused symbols can return sparse klines within the aligned window.

- **Wrong timezone**  
  Set `TZ=<Your/Region>` in `.env`.

---

## Security Notes

- Store SMTP credentials only in `.env` (never commit).  
- Consider creating a **dedicated mailbox** and app password for alerts.  
- Rate‑limit handling is conservative; nonetheless, respect the exchange’s API ToS.

---

## Appendix: Functions Reference

### Time & email
- `getDailyWindow5pmLocal()` — Returns local start/end and UTC millis for aligned day
- `sendEmail(subject, text, html)` — Gmail SMTP with dry‑run mode
- `buildEmail(...)` — Renders Winners and Near‑Misses as 2 HTML tables

### API & orchestration
- `fetchSymbols()` — Active futures with `symbol`, `baseCurrency`, and current `fundingFeeRate`
- `fetchKlines(symbol, granularity, fromMs, toMs, label)` — Generic kline pull
- `fetch15mCandles(symbol)` — Aligned 15m klines (logging & sanity)
- `fetch1mCandles(symbol)` — Last `M1_LOOKBACK_MIN` 1m klines in window
- `fetchDailyCandle(symbol)` — Aligned 1D kline (for daily pump filter)
- `fetchFundingRate(symbol)` — Latest funding rate for symbol
- `fetchHistoricalDailyVolumes(symbol)` — ~800 days in chunked requests
- `fetchCurrentAlignedDayVolume(symbol)` — Today’s aligned 1D volume
- `runSmartScan()` — Batching, evaluation, email, summary
- `evaluateSymbol(symbol, fundingRate)` — Applies gates, computes signals, score, details
- `retryOnRateLimit(fn, label)` — One‑retry with **31s** global pause on 429
- `pauseAll(ms, reason)` — Blocks subsequent requests pipeline‑wide

### Signals
- `findIntraCandleJumps(klines15m)` — Count intrabar (H–L)/L jumps
- `signalVolumeSpike(symbol)` — Today’s 1D vol vs historical max
- `passesDailyPumpFilter(daily1d)` — Skip if O→C pump already too big
- `signalCompressionExpansion(klines15m)` — Low TR → Expansion w/ vol & near‑high
- `signalVWAPDrift(klines15m)` — Positive VWAP deviation + streak + vol
- `signalTurnoverSpike(klines15m)` — Turnover Z + T/V expansion
- `signalOBVImpulse(klines15m)` — OBV Z‑score thrust
- `signalSqueezeBreakout(klines15m)` — BB‑in‑KC squeeze → breakout
<<<<<<< HEAD
- `signalFundingRateBias(rate)` — Elevated funding rate
=======
- `signalFundingRateBias(symbol)` — Elevated funding rate
>>>>>>> eacf7b88
- `signalOneMinuteWhaleSweeps(symbol)` — Extreme 1m bursts near highs

### Math & utils
- `ohlcMinMax(k)` — Defensive OHLC parser; also guards hi<lo anomalies
- `pctDelta(lo, hi)` — Relative rise
- `median(arr)` — Robust median
- `zScore(series, idx, lookback)` — Windowed Z
- `computeVWAP(klines)` — Cumulative VWAP on typical price
- `rollingMeanStd(arr, period)` — Rolling μ and σ
- `onBalanceVolume(klines)` — OBV series
- `closeNearHighPct(k)` — Fractional close position in range
- `fmtNum(n)` — Locale‑aware compact formatting

---

## License

This project is provided as‑is for research/trading tooling. Use at your own risk; no warranty. Respect exchange rate limits and terms of service.
<|MERGE_RESOLUTION|>--- conflicted
+++ resolved
@@ -13,11 +13,8 @@
 - **Confluence (non-gating, score-based):**
   Turnover spike, OBV impulse, Squeeze→Breakout, 1m whale sweeps, funding rate bias
 
-<<<<<<< HEAD
 - **Output:** one consolidated email with **winners** (must-pass) plus a table of **near‑misses** with high **score** (>= `SCORE_ALERT_MIN`). High‑scoring symbols (`score ≥ ALT_SCORE_PASS_MIN`, default 4.0) are also treated as winners.
-=======
-- **Output:** one consolidated email (and optional webhook) with **winners** (must-pass) plus a table of **near‑misses** with high **score** (>= `SCORE_ALERT_MIN`). High‑scoring symbols (`score ≥ ALT_SCORE_PASS_MIN`, default 4.0) are also treated as winners.
->>>>>>> eacf7b88
+
 
 ---
 
@@ -153,13 +150,9 @@
 
 **Why it matters:** Coiling ranges precede expansions; volume + close near high support break direction.
 
-<<<<<<< HEAD
 #### F. Funding Rate Bias — `signalFundingRateBias(rate)`
 - Uses `fundingFeeRate` from the active contract snapshot (no extra request).
-=======
-#### F. Funding Rate Bias — `signalFundingRateBias(symbol)`
-- Fetch latest funding rate via `/funding-rate?symbol=...`.
->>>>>>> eacf7b88
+
 - Pass if absolute funding rate ≥ `FUNDING_RATE_THRESHOLD`.
 
 **Why it matters:** Elevated funding often precedes aggressive long pressure and can hint at imminent markup.
@@ -419,11 +412,7 @@
 - `signalTurnoverSpike(klines15m)` — Turnover Z + T/V expansion
 - `signalOBVImpulse(klines15m)` — OBV Z‑score thrust
 - `signalSqueezeBreakout(klines15m)` — BB‑in‑KC squeeze → breakout
-<<<<<<< HEAD
 - `signalFundingRateBias(rate)` — Elevated funding rate
-=======
-- `signalFundingRateBias(symbol)` — Elevated funding rate
->>>>>>> eacf7b88
 - `signalOneMinuteWhaleSweeps(symbol)` — Extreme 1m bursts near highs
 
 ### Math & utils
