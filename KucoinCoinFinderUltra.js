--- conflicted
+++ resolved
@@ -320,10 +320,6 @@
   return Array.isArray(arr) ? arr.slice(-CFG.M1_LOOKBACK_MIN) : [];
 }
 
-<<<<<<< HEAD
-function signalFundingRateBias(rate) {
-  if (!CFG.ENABLE_FUNDING_RATE_BIAS) return null;
-=======
 async function fetchFundingRate(symbol) {
   const fetchFn = async () => {
     const res = await api.get(`/funding-rate?symbol=${encodeURIComponent(symbol)}`, { _label: `GET funding-rate ${symbol}` });
@@ -332,12 +328,8 @@
   return retryOnRateLimit(fetchFn, `funding rate ${symbol}`);
 }
 
-async function signalFundingRateBias(symbol) {
+function signalFundingRateBias(rate) {
   if (!CFG.ENABLE_FUNDING_RATE_BIAS) return null;
-  const fr = await fetchFundingRate(symbol);
-  if (!fr) return null;
-  const rate = Number(fr.fundingRate ?? fr.value ?? fr.rate);
->>>>>>> eacf7b88
   if (!isFinite(rate)) return null;
   const pass = Math.abs(rate) >= CFG.FUNDING_RATE_THRESHOLD;
   return { pass, rate };
@@ -650,11 +642,8 @@
   const obvSig = signalOBVImpulse(klines);
   const sqzSig = signalSqueezeBreakout(klines);
   const m1Sig = await signalOneMinuteWhaleSweeps(symbol);
-<<<<<<< HEAD
   const frSig = signalFundingRateBias(fundingRate);
-=======
-  const frSig = await signalFundingRateBias(symbol);
->>>>>>> eacf7b88
+
   // scoring for near-miss surfacing
   let score = 0;
   if (volSig?.pass) score += CFG.W_VOL_SPIKE;
